--- conflicted
+++ resolved
@@ -12,14 +12,10 @@
 # F403: ‘from module import *’ used; unable to detect undefined names
 # P101: format string does contain unindexed parameters
 # per-file-ignores = __init__.py:F401,F403
-<<<<<<< HEAD
 extend-ignore = D1,D200,E203,P101
-=======
-extend-ignore = D1,D200,P101
 
 # BLK100: Black would make changes
 # E111: indentation is not a multiple of four
 # E114: indentation is not a multiple of four (comment)
 per-file-ignores =
-    worker/*.py:E111,E114,BLK100
->>>>>>> 52828331
+    worker/*.py:E111,E114,BLK100