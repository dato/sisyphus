"""Endpoints de los repositorios para el corrector automático."""

import logging
import re

from flask_githubapp import GitHubApp  # type: ignore

from ..common import github_utils
from ..common.typ import AppInstallationTokenAuth, CorregirJob, Repo
from ..corrector.tasks import corregir_entrega
from .queue import task_queue
from .settings import load_config

from .reposdb import make_reposdb


__all__ = [
    "repos_hook",
]

reposdb = make_reposdb()
repos_hook = GitHubApp()


def app_installation_token_auth() -> AppInstallationTokenAuth:
    """Obtiene el token de autenticación del objeto GitHubApp.
    """
    client = repos_hook.installation_client
    session_auth = client.session.auth
    # Para poder usar github3.py en el worker, se necesita tanto el token
    # como su fecha de expiración. Para PyGithub haría falta solamente el
    # token.
    return AppInstallationTokenAuth(
        token=session_auth.token, expires_at=session_auth.expires_at_str,
    )


@repos_hook.on("check_suite.requested")
def checksuite_requested():
    create_runs(repos_hook.payload)


@repos_hook.on("check_suite.rerequested")
def checksuite_rerequested():
    create_runs(repos_hook.payload)


@repos_hook.on("check_run.rerequested")
def checkrun_rerequested():
    create_runs(repos_hook.payload)


def create_runs(payload):
    config = load_config()
    logger = logging.getLogger(__name__)

    # We are normally called from check_suite.(re)requested, but this could also be
    # a check_run.rerequested; in that case the check_suite is inside the check_run
    # object.
    if "check_run" not in payload:
        suite = payload["check_suite"]
    else:
        suite = payload["check_run"]["check_suite"]

    repo = payload["repository"]
    branch = suite["head_branch"]
    repo_full = repo["full_name"]

<<<<<<< HEAD
    logger.debug(f"received check_suite request for {repo_full}")

    if reposdb.is_repo_known(repo_full):
        # TODO: create check run here.
        logger.info(f"enqueued check run for {repo_full}")
    else:
        logger.info(f"ignoring check_suite request from unknown repo {repo_full}")
=======
    if re.match(r"^0+$", suite["before"]):
        logger.info(f"ignoring check_suite event for just-created {repo_full}@{branch}")
        return
    elif m := re.match(r"(algorw-alu|fiubatps)/(algo2)_2020a_", repo_full):
        materia = m.group(2)
    else:
        logger.debug(f"ignoring check_suite request from {repo_full}")
        return

    if branch not in config.materias[materia].branches:
        logging.warn(f"ignoring check_suite for branch {branch!r} in {repo_full}")
    else:
        logger.info(f"enqueuing check-run job for {repo_full}@{branch}")
        job = CorregirJob(
            repo=Repo(repo_full),
            materia=materia,
            head_sha=suite["head_sha"],
            head_branch=branch,
            installation_auth=app_installation_token_auth(),
        )
        job.checkrun_id = create_checkrun(job)
        task_queue.enqueue(corregir_entrega, job)


def create_checkrun(job):
    """Crea un check_run para pasar al worker. Devuelve el checkrun id."""
    gh3 = repos_hook.installation_client
    github_utils.configure_retries(gh3.session)
    repo = gh3.repository(job.repo.owner, job.repo.name)
    checkrun = repo.create_check_run(
        head_sha=job.head_sha, name=f"Pruebas {job.head_branch}"
    )
    return checkrun.id
>>>>>>> 1a0cb84b
<|MERGE_RESOLUTION|>--- conflicted
+++ resolved
@@ -9,9 +9,8 @@
 from ..common.typ import AppInstallationTokenAuth, CorregirJob, Repo
 from ..corrector.tasks import corregir_entrega
 from .queue import task_queue
+from .reposdb import make_reposdb
 from .settings import load_config
-
-from .reposdb import make_reposdb
 
 
 __all__ = [
@@ -66,23 +65,19 @@
     branch = suite["head_branch"]
     repo_full = repo["full_name"]
 
-<<<<<<< HEAD
-    logger.debug(f"received check_suite request for {repo_full}")
-
-    if reposdb.is_repo_known(repo_full):
-        # TODO: create check run here.
-        logger.info(f"enqueued check run for {repo_full}")
-    else:
-        logger.info(f"ignoring check_suite request from unknown repo {repo_full}")
-=======
     if re.match(r"^0+$", suite["before"]):
         logger.info(f"ignoring check_suite event for just-created {repo_full}@{branch}")
         return
     elif m := re.match(r"(algorw-alu|fiubatps)/(algo2)_2020a_", repo_full):
+        # TODO: get from either RepoDB, or hook path.
         materia = m.group(2)
     else:
         logger.debug(f"ignoring check_suite request from {repo_full}")
         return
+
+    # XXX Do something with this.
+    if not reposdb.is_repo_known(repo_full):
+        logger.warning(f"cound not find {repo_full} in RepoDB")
 
     if branch not in config.materias[materia].branches:
         logging.warn(f"ignoring check_suite for branch {branch!r} in {repo_full}")
@@ -107,5 +102,4 @@
     checkrun = repo.create_check_run(
         head_sha=job.head_sha, name=f"Pruebas {job.head_branch}"
     )
-    return checkrun.id
->>>>>>> 1a0cb84b
+    return checkrun.id